use itertools::Itertools;
use saptest::{
    db::{pack::Pack, record::PetRecord},
    Entity, Pet, Team, SAPDB,
};

pub fn factorial(n: u128) -> u128 {
    (1..=n).product()
}
<<<<<<< HEAD
pub fn combinations(n: u128, choose: u128) -> u128 {
    factorial(n) / (factorial(choose) * factorial(n-choose))
=======
fn combinations(n: u128, choose: u128) -> u128 {
    factorial(n) / (factorial(choose) * factorial(n - choose))
>>>>>>> 03218991
}
// fn permutations(n: u128, choose: u128) -> u128 {
//     factorial(n) / factorial(n-choose)
// }

pub fn five_pet_combinations() {
<<<<<<< HEAD
    let tiers = vec![1.to_string(), 2.to_string(), 3.to_string()];
    let levels = vec![1.to_string()];
    let packs = vec![Pack::Turtle.to_string()];
    let mut turtle_records = SAPDB
        .execute_query(
            Entity::Pet,
            &[("tier", &tiers), ("pack", &packs), ("lvl", &levels)]
        )
=======
    let mut query = saptest::SAPQuery::builder();
    query
        .set_table(Entity::Pet)
        .set_param("tier", vec![1, 2, 3])
        .set_param("lvl", vec![1])
        .set_param("pack", vec![Pack::Turtle]);

    let turtle_records = SAPDB
        .execute_query(query)
>>>>>>> 03218991
        .unwrap()
        .into_iter()
        .map(|record| TryInto::<PetRecord>::try_into(record).ok())
        .collect_vec();

    // Include combinations with two slots.
    turtle_records.extend([None, None]);

    let n = turtle_records.len().try_into().unwrap();
    let choose = 5;

    let n_comb = combinations(n, choose);
    // let n_perm = permutations(n, choose);

    // Calculate chunk size.
    let n_threads = 8;
    let chunk_size = n_comb / n_threads;
    // Combine with itertools to generate all pet combinations.
    let pet_comb = turtle_records
        .into_iter()
        .combinations(5)
        .chunks(chunk_size.try_into().unwrap());

    // Create a team for each pet combination.
    let mut handles = vec![];
    for chunk in &pet_comb {
        // Chunk object not thread-safe so collect into vec.
        let chunk = chunk.into_iter().collect_vec();
        println!("{}", chunk.len());

<<<<<<< HEAD
        handles.push(
            std::thread::spawn(|| {
                let mut teams: Vec<Team> = vec![];
                for comb in chunk.into_iter() {
                    let pets: Vec<Option<Pet>> = comb.into_iter().map(|pet| pet.map(|record| record.try_into().unwrap())).collect_vec();
                    let team = Team::new(&pets, 5).unwrap();    
                    teams.push(team)
                }
                teams
            })
        )
=======
        handles.push(std::thread::spawn(|| {
            let mut teams: Vec<Team> = vec![];
            for comb in chunk.into_iter() {
                let pets: Vec<Option<Pet>> = comb
                    .into_iter()
                    .map(|pet| Some(pet.try_into().unwrap()))
                    .collect_vec();
                let team = Team::new(&pets, 5).unwrap();
                teams.push(team)
            }
            teams
        }))
>>>>>>> 03218991
    }
    let res = handles
        .into_iter()
        .filter_map(|handle| handle.join().ok())
        .flatten()
        .collect_vec();

    println!("{}", res.len())
}<|MERGE_RESOLUTION|>--- conflicted
+++ resolved
@@ -7,29 +7,14 @@
 pub fn factorial(n: u128) -> u128 {
     (1..=n).product()
 }
-<<<<<<< HEAD
-pub fn combinations(n: u128, choose: u128) -> u128 {
-    factorial(n) / (factorial(choose) * factorial(n-choose))
-=======
 fn combinations(n: u128, choose: u128) -> u128 {
     factorial(n) / (factorial(choose) * factorial(n - choose))
->>>>>>> 03218991
 }
 // fn permutations(n: u128, choose: u128) -> u128 {
 //     factorial(n) / factorial(n-choose)
 // }
 
 pub fn five_pet_combinations() {
-<<<<<<< HEAD
-    let tiers = vec![1.to_string(), 2.to_string(), 3.to_string()];
-    let levels = vec![1.to_string()];
-    let packs = vec![Pack::Turtle.to_string()];
-    let mut turtle_records = SAPDB
-        .execute_query(
-            Entity::Pet,
-            &[("tier", &tiers), ("pack", &packs), ("lvl", &levels)]
-        )
-=======
     let mut query = saptest::SAPQuery::builder();
     query
         .set_table(Entity::Pet)
@@ -37,9 +22,8 @@
         .set_param("lvl", vec![1])
         .set_param("pack", vec![Pack::Turtle]);
 
-    let turtle_records = SAPDB
+    let mut turtle_records = SAPDB
         .execute_query(query)
->>>>>>> 03218991
         .unwrap()
         .into_iter()
         .map(|record| TryInto::<PetRecord>::try_into(record).ok())
@@ -70,32 +54,18 @@
         let chunk = chunk.into_iter().collect_vec();
         println!("{}", chunk.len());
 
-<<<<<<< HEAD
-        handles.push(
-            std::thread::spawn(|| {
-                let mut teams: Vec<Team> = vec![];
-                for comb in chunk.into_iter() {
-                    let pets: Vec<Option<Pet>> = comb.into_iter().map(|pet| pet.map(|record| record.try_into().unwrap())).collect_vec();
-                    let team = Team::new(&pets, 5).unwrap();    
-                    teams.push(team)
-                }
-                teams
-            })
-        )
-=======
         handles.push(std::thread::spawn(|| {
             let mut teams: Vec<Team> = vec![];
             for comb in chunk.into_iter() {
                 let pets: Vec<Option<Pet>> = comb
                     .into_iter()
-                    .map(|pet| Some(pet.try_into().unwrap()))
+                    .map(|pet| pet.map(|rec| rec.try_into().unwrap()))
                     .collect_vec();
                 let team = Team::new(&pets, 5).unwrap();
                 teams.push(team)
             }
             teams
         }))
->>>>>>> 03218991
     }
     let res = handles
         .into_iter()
